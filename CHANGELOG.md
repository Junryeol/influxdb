--- conflicted
+++ resolved
@@ -4,11 +4,9 @@
 1. [#1708](https://github.com/influxdata/chronograf/pull/1708): Fix z-index issue in dashboard cell context menu
 
 ### Features
-<<<<<<< HEAD
 1. [#1717](https://github.com/influxdata/chronograf/pull/1717): View server generated TICKscripts
-=======
 1. [#1681](https://github.com/influxdata/chronograf/pull/1681): Add the ability to select Custom Time Ranges in the Hostpages, Data Explorer, and Dashboards.
->>>>>>> 2a3ad3ac
+
 
 ### UI Improvements
 1. [#1707](https://github.com/influxdata/chronograf/pull/1707): Polish alerts table in status page to wrap text less
