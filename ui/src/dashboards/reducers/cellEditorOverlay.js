import {
  SINGLE_STAT_TEXT,
  DEFAULT_SINGLESTAT_COLORS,
  DEFAULT_GAUGE_COLORS,
  validateGaugeColors,
  validateSingleStatColors,
  getSingleStatType,
<<<<<<< HEAD
} from 'shared/constants/thresholds'
=======
  initializeOptions,
} from 'src/dashboards/constants/gaugeColors'
>>>>>>> 88a2007a

export const initialState = {
  cell: null,
  singleStatType: SINGLE_STAT_TEXT,
  singleStatColors: DEFAULT_SINGLESTAT_COLORS,
  gaugeColors: DEFAULT_GAUGE_COLORS,
}

export default function cellEditorOverlay(state = initialState, action) {
  switch (action.type) {
    case 'SHOW_CELL_EDITOR_OVERLAY': {
      const {cell, cell: {colors}} = action.payload

      const singleStatType = getSingleStatType(colors)
      const singleStatColors = validateSingleStatColors(colors, singleStatType)
      const gaugeColors = validateGaugeColors(colors)

      const tableOptions = cell.tableOptions || initializeOptions('table')

      return {
        ...state,
        cell: {...cell, tableOptions},
        singleStatType,
        singleStatColors,
        gaugeColors,
      }
    }

    case 'HIDE_CELL_EDITOR_OVERLAY': {
      const cell = null

      return {...state, cell}
    }

    case 'CHANGE_CELL_TYPE': {
      const {cellType} = action.payload
      const cell = {...state.cell, type: cellType}

      return {...state, cell}
    }

    case 'RENAME_CELL': {
      const {cellName} = action.payload
      const cell = {...state.cell, name: cellName}

      return {...state, cell}
    }

    case 'UPDATE_SINGLE_STAT_COLORS': {
      const {singleStatColors} = action.payload

      return {...state, singleStatColors}
    }

    case 'UPDATE_SINGLE_STAT_TYPE': {
      const {singleStatType} = action.payload

      const singleStatColors = state.singleStatColors.map(color => ({
        ...color,
        type: singleStatType,
      }))

      return {...state, singleStatType, singleStatColors}
    }

    case 'UPDATE_GAUGE_COLORS': {
      const {gaugeColors} = action.payload

      return {...state, gaugeColors}
    }

    case 'UPDATE_AXES': {
      const {axes} = action.payload
      const cell = {...state.cell, axes}

      return {...state, cell}
    }

    case 'UPDATE_TABLE_OPTIONS': {
      const {tableOptions} = action.payload
      const cell = {...state.cell, tableOptions}

      return {...state, cell}
    }
  }

  return state
}<|MERGE_RESOLUTION|>--- conflicted
+++ resolved
@@ -5,12 +5,9 @@
   validateGaugeColors,
   validateSingleStatColors,
   getSingleStatType,
-<<<<<<< HEAD
 } from 'shared/constants/thresholds'
-=======
-  initializeOptions,
-} from 'src/dashboards/constants/gaugeColors'
->>>>>>> 88a2007a
+
+import {initializeOptions} from 'src/dashboards/constants/cellEditor'
 
 export const initialState = {
   cell: null,
