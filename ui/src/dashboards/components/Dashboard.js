--- conflicted
+++ resolved
@@ -24,12 +24,7 @@
   return (
     <div className={classnames({'page-contents': true, 'presentation-mode': inPresentationMode})}>
       <div className={classnames('container-fluid full-width dashboard', {'dashboard-edit': isEditMode})}>
-<<<<<<< HEAD
-        {Dashboard.renderDashboard(dashboard, autoRefresh, timeRange, source, onPositionChange, onEditCell, onRenameCell, onUpdateCell, onSummonOverlayTechnologies)}
-=======
-        {isEditMode ? <Visualizations/> : null}
         {Dashboard.renderDashboard(dashboard, autoRefresh, timeRange, source, onPositionChange, onEditCell, onRenameCell, onUpdateCell, onDeleteCell, onSummonOverlayTechnologies)}
->>>>>>> d6038cce
       </div>
     </div>
   )
